{
  "version": "0.1.0",
<<<<<<< HEAD
  "notes": "chore: update build artifacts after test stability improvements"
=======
  "notes": "fix: address critical edge cases for production reliability"
>>>>>>> 6e033d7d
}<|MERGE_RESOLUTION|>--- conflicted
+++ resolved
@@ -1,8 +1,4 @@
 {
   "version": "0.1.0",
-<<<<<<< HEAD
-  "notes": "chore: update build artifacts after test stability improvements"
-=======
-  "notes": "fix: address critical edge cases for production reliability"
->>>>>>> 6e033d7d
+  "notes": "fix: simplify migration system and address critical edge cases for production reliability"
 }