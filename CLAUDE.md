# CLAUDE.md

This file provides guidance to Claude Code (claude.ai/code) when working with code in this repository.

## Development Commands

### Core Commands
- `npm run dev` - Start development server (Next.js)
- `npm run build` - Build for production (includes manifest generation)
- `npm run start` - Start production server
- `npm run lint` - Run ESLint
- `npm test` - Run all Jest tests (executes `jest`)
- `npm run test:unit` - Alias for `npm test`
- `npm run generate:i18n-types` - Generate TypeScript types for translations

### Build Process
The build process includes a custom manifest generation step that runs before Next.js build:
- `node scripts/generate-manifest.mjs` - Generates PWA manifest based on branch
- Manifest configuration varies by branch (master vs development) for different app names and themes

## Architecture Overview

### Tech Stack
- **Next.js 15** with App Router
- **React 19** with TypeScript
- **Tailwind CSS 4** for styling
- **PWA** with custom service worker
- **Browser localStorage** for data persistence
- **React Query** for state management
- **i18next** for internationalization (English/Finnish)

### Core Architecture

**Data Flow**: The app's data layer relies on **React Query** to fetch, cache, and manage server-side state (persisted in localStorage). Asynchronous wrappers in `src/utils/localStorage.ts` are used for direct localStorage access. This approach centralizes data fetching and reduces manual state management.

**PWA Structure**: The app is a full PWA with:
- Custom service worker (`public/sw.js`)
- Dynamic manifest generation based on git branch
- Install prompts and update notifications

**State Management**: 
- **`src/app/page.tsx`**: Acts as the central orchestrator, bringing together different state management strategies.
- **`useReducer` (`useGameSessionReducer.ts`)**: Manages the core game session state, including score, timer, periods, and game metadata. This provides predictable state transitions.
- **`useGameState` hook**: Manages the interactive state of the soccer field, including player positions on the field and drawings.
- **React Query**: Handles all asynchronous data operations, such as fetching and updating the master roster, seasons, tournaments, and saved games.
- **`useState`**: Used for managing local UI state within components (e.g., modal visibility).

**Key Components**:
- `SoccerField` - Interactive drag-and-drop field
- `PlayerBar` - Player roster management
- `ControlBar` - Main app controls
- Various modals for game settings, stats, and management

**Data Persistence**: All data is stored in browser localStorage with async wrappers in `src/utils/localStorage.ts`. Key data includes:
- Player roster (`src/utils/masterRosterManager.ts`)
- Game saves (`src/utils/savedGames.ts`)
- Seasons and tournaments (`src/utils/seasons.ts`, `src/utils/tournaments.ts`)
- App settings (`src/utils/appSettings.ts`)

<<<<<<< HEAD
**IndexedDB Migration System**: Enterprise-grade migration control with pause/resume/cancel functionality:
- `src/utils/migrationControlManager.ts` - Core migration control logic with statistical estimation
- `src/hooks/useMigrationControl.ts` - React hook for UI integration with memory leak prevention
- `src/utils/migrationMutex.ts` - Tab coordination and locking mechanism with heartbeat
- `src/utils/checksumUtils.ts` - Data integrity verification with SHA-256 checksums
- `src/utils/indexedDbMigrationEnhanced.ts` - Enhanced orchestrator with comprehensive error recovery
- `src/utils/indexedDbMigrationMemoryOptimized.ts` - Memory-optimized orchestrator with progressive loading
- Comprehensive test coverage with 518+ test cases covering edge cases and error scenarios
=======
**IndexedDB Migration System** ✅ **SIMPLIFIED**: Pragmatic localStorage → IndexedDB migration for small-scale deployments:
- ✅ `src/utils/migration.ts` - Core migration logic with essential features only (~300 lines)
- ✅ `src/utils/migration.test.ts` - Focused test coverage for essential functionality (11 tests)
- ✅ **Simplification**: Reduced from 12 files (~4,700 lines) to 2 files (~400 lines) - 92% complexity reduction
- ✅ **Removed**: Enterprise features (background processing, memory management, cross-tab coordination, pause/resume)
- ✅ **Maintained**: Essential features (data transfer, error handling, progress tracking, rollback capability)
- ✅ **Status**: Production-ready for 1-3 user deployments with appropriate complexity level
>>>>>>> 6e033d7d

**Logging**: Centralized logging system with environment-aware behavior:
- `src/utils/logger.ts` - Type-safe logger utility with development/production modes
- Replaces direct `console.*` usage throughout the application
- Comprehensive test coverage in `src/utils/logger.test.ts`
- Integration tests in `src/components/__tests__/logger-integration.test.tsx`

**Error Monitoring**: Sentry integration for production error tracking:
- **Configuration Files**:
  - `src/instrumentation-client.ts` - Client-side Sentry initialization with router tracking
  - `sentry.server.config.ts` - Server-side error capture configuration
  - `sentry.edge.config.ts` - Edge runtime error handling
  - `src/app/global-error.tsx` - Global error boundary with user-friendly UI and Sentry reporting
- **Environment-Aware Setup**:
  - Only initializes in production by default (or when `NEXT_PUBLIC_SENTRY_FORCE_ENABLE=true`)
  - Filters out common browser noise (ResizeObserver, NetworkError)
  - 10% performance trace sampling in production, 100% in development
  - Session replays only captured on errors with privacy protection (masks text, blocks media)
- **Error Handling Guidelines**:
  - Use structured error messages with clear context
  - Avoid logging sensitive data in error messages (passwords, tokens, PII)
  - Test error scenarios with feature flags before production deployment
  - Monitor Sentry dashboard for new error patterns after deployments
- **Expected Error Types**:
  - **Filtered (ignored)**: ResizeObserver errors, generic NetworkError events
  - **Captured**: Application errors, unhandled promises, React error boundaries
  - **Enhanced tracking**: Server-side errors via `onRequestError` hook with route context

**Testing**: Jest with React Testing Library, configured for Next.js with custom setup in `jest.config.js`

## Key Files to Understand

- `src/app/page.tsx` - The main component that orchestrates the entire application, integrating hooks, reducers, and data fetching.
- `src/hooks/useGameSessionReducer.ts` - The reducer managing core game logic (timer, score, status). Crucial for understanding state transitions.
- `src/hooks/useGameState.ts` - The hook for managing interactive state on the soccer field (player positions, drawings).
- `src/utils/masterRosterManager.ts` - Handles all CRUD operations for the master player list, interacting with localStorage.
- `src/config/queryKeys.ts` - Defines the keys used for caching and invalidating data with React Query.
- `src/types/index.ts` - Core TypeScript interfaces (Player, Season, Tournament, AppState).
- `src/utils/localStorage.ts` - Async localStorage wrapper utilities.
- `src/utils/logger.ts` - Centralized logging utility with type safety and environment awareness.

## Development Notes

### Data Storage
All data is stored in browser localStorage. The app includes backup/restore functionality through `src/utils/fullBackup.ts`.

### Internationalization
The app supports English and Finnish with i18next. All translation files now live in `public/locales/`.

### PWA Features
The app includes install prompts, update notifications, and works offline. The service worker is updated during build to trigger cache updates.

### Testing Strategy
- Unit tests cover utilities and components and are co-located with source files using the `.test.tsx` suffix
- The Jest configuration excludes Playwright specs located in the `/tests/` directory
- Integration tests for Sentry error reporting in `src/__tests__/integration/`
- Performance tests for bundle size validation in `src/__tests__/performance/`
- Security tests for environment validation in `src/__tests__/security/`

## Testing Rules and Principles

### Critical Testing Guidelines

**NEVER SKIP TESTS** unless explicitly requested by the user. Tests exist to catch regressions and ensure code quality.

**Test fixes must make the project more robust, not mask real issues:**
- Fix the underlying problem, don't just make tests pass
- Ensure mocks accurately represent real behavior
- Don't weaken assertions to avoid failures
- Don't remove test coverage without good reason

**When fixing failing tests:**
1. **Understand why the test is failing** - Is it a legitimate issue or a test problem?
2. **Fix the root cause** - Address the actual problem, not just the test symptom
3. **Improve robustness** - Make tests and code more reliable, not more permissive
4. **Maintain coverage** - Don't reduce test coverage to fix failures
5. **Document changes** - Explain why changes were necessary

**Acceptable test modifications:**
- Updating test expectations to match corrected application behavior
- Improving test reliability and reducing flakiness
- Adding better error handling or edge case coverage
- Fixing incorrect mocks to better represent real dependencies

**Unacceptable test modifications:**
- Skipping tests to avoid dealing with failures
- Weakening assertions to prevent failures
- Removing tests without replacement
- Making tests pass by ignoring real issues
- Using overly permissive mocks that hide problems

**Before skipping any test:**
- Investigate the root cause thoroughly
- Consider if the test reveals a real issue
- Explore proper fixes before considering removal
- Document why skipping is necessary if unavoidable
- Create a plan to restore the test

## Test Writing Guidelines

### Critical Test Documentation Standards

**Use JSDoc comments for all test scenarios:**
```typescript
/**
 * Tests critical user workflow: game creation → player selection → game start
 * This ensures the core app flow remains functional after changes
 * @critical
 */
it('should create new game → select players → start game', async () => {
  // Test implementation
});
```

**Required JSDoc tags:**
- `@critical` - For tests that validate core user workflows
- `@integration` - For tests that validate component interactions
- `@edge-case` - For boundary condition and error scenario tests
- `@performance` - For tests that validate performance requirements

### Test Categories and Standards

**1. Critical Workflow Tests (`@critical`)**
- Must cover primary user journeys (game creation, player management, data persistence)
- Should never be skipped or weakened
- Must have comprehensive assertions covering UI state and data consistency
- Examples: game setup flow, player selection, data saving/loading

**2. Integration Tests (`@integration`)**
- Validate multiple components working together
- Test real provider interactions (React Query, Context providers)
- Cover cross-component state management
- Examples: modal interactions, form submissions with state updates

**3. Edge Case Tests (`@edge-case`)**
- Handle boundary conditions and error scenarios
- Test graceful degradation (storage failures, network errors)
- Validate error recovery mechanisms
- Examples: localStorage quota exceeded, malformed data handling

**4. Performance Tests (`@performance`)**
- Validate bundle size, render performance, memory usage
- Use realistic data volumes for testing
- Monitor memory leaks and resource cleanup
- Examples: large roster rendering, migration performance

### Memory Leak Prevention

**Always implement proper cleanup:**
```typescript
afterEach(async () => {
  // 1. Clean up React state immediately
  cleanup();

  // 2. Clear all timers and mocks
  jest.clearAllTimers();
  jest.clearAllMocks();

  // 3. Wait for pending async operations
  await act(async () => {
    await new Promise(resolve => setTimeout(resolve, 0));
  });
});
```

**Jest Configuration Requirements:**
- `detectOpenHandles: true` - Always enabled to catch resource leaks
- `detectLeaks: true` - Enable when investigating memory issues
- `forceExit: false` - Never use; fix root causes instead
- `testTimeout: 30000` - Reasonable timeout for complex integration tests

### Test Isolation Standards

**Each test must be completely isolated:**
- No shared state between tests
- Clean up all global modifications
- Reset all mocks and timers
- Clear all data stores (localStorage, sessionStorage)

**Mock Data Best Practices:**
- Use factory functions for consistent test data
- Include JSDoc for all mock utilities
- Provide realistic but deterministic data
- Support easy customization via overrides

### Async Testing Patterns

**Always use proper async patterns:**
```typescript
// ✅ Correct - proper async/await with act()
await act(async () => {
  fireEvent.click(button);
  await waitFor(() => {
    expect(screen.getByText('Success')).toBeInTheDocument();
  });
});

// ❌ Incorrect - missing act() wrapper
fireEvent.click(button);
await waitFor(() => {
  expect(screen.getByText('Success')).toBeInTheDocument();
});
```

### Error Testing Requirements

**Always test error scenarios:**
- Storage failures and quota exceeded errors
- Network failures and timeout scenarios
- Invalid data formats and parsing errors
- Component error boundaries and recovery

**Use descriptive error messages:**
```typescript
expect(() => parseData(invalidData)).toThrow(
  'Invalid game data format: missing required field "teamName"'
);
```

### Flaky Test Management

**Jest Retry Configuration:**
```javascript
// jest.config.js
retries: {
  maxRetries: 2,          // Retry failed tests up to 2 times
  retryImmediately: true  // Retry immediately rather than at end
}
```

**Flaky Test Identification and Tracking:**
- Automatic tracking of retry attempts with pattern detection
- Reports generated in `test-results/flaky-tests-report.json`
- Human-readable summaries for quick analysis
- Pattern analysis for timing, async, DOM, network, and memory issues

**Common Flaky Test Patterns and Solutions:**

**1. Timing Issues (`timing` pattern)**
```typescript
// ❌ Flaky - Fixed delays
setTimeout(() => expect(result).toBeTruthy(), 100);

// ✅ Robust - Wait for condition
await waitFor(() => {
  expect(screen.getByText('Loading complete')).toBeInTheDocument();
});
```

**2. Async Operations (`async` pattern)**
```typescript
// ❌ Flaky - Missing act() wrapper
fireEvent.click(button);
expect(screen.getByText('Success')).toBeInTheDocument();

// ✅ Robust - Proper async handling
await act(async () => {
  fireEvent.click(button);
  await waitFor(() => {
    expect(screen.getByText('Success')).toBeInTheDocument();
  });
});
```

**3. DOM Timing (`dom` pattern)**
```typescript
// ❌ Flaky - Immediate assertion
render(<Component />);
expect(screen.getByTestId('dynamic-content')).toBeInTheDocument();

// ✅ Robust - Wait for DOM updates
render(<Component />);
await waitFor(() => {
  expect(screen.getByTestId('dynamic-content')).toBeInTheDocument();
});
```

**4. Resource Cleanup (`memory` pattern)**
```typescript
// ❌ Flaky - No cleanup
test('should handle data', () => {
  const data = createLargeDataSet();
  // test logic
}); // data not cleaned up

// ✅ Robust - Proper cleanup
test('should handle data', () => {
  const data = createLargeDataSet();
  // test logic

  afterEach(() => {
    cleanup();
    data.clear();
  });
});
```

**Flaky Test Prevention Guidelines:**
- Always use `waitFor()` instead of fixed timeouts
- Wrap all async operations in `act()`
- Clean up all resources in `afterEach()`
- Mock time-dependent operations with Jest fake timers
- Use deterministic test data instead of random values
- Isolate tests completely (no shared global state)

**When a Test Becomes Flaky:**
1. **Immediate Action**: Mark test with `@flaky` tag and create issue
2. **Investigation**: Check flaky test report for patterns
3. **Fix Strategy**: Apply pattern-specific solutions
4. **Verification**: Run test multiple times locally to confirm fix
5. **Monitoring**: Remove `@flaky` tag only after confirmed stable

**Flaky Test Reporting:**
- Reports automatically generated after test runs
- CI integration shows flaky test trends over time
- Pattern analysis helps prioritize fixes
- Recommendations provided for common flaky patterns

### Test Data Management

**Centralized Test Fixtures Architecture:**
```typescript
// ✅ Use centralized fixtures
import { TestFixtures } from '../fixtures';

const player = TestFixtures.players.goalkeeper({ name: 'Custom Keeper' });
const game = TestFixtures.games.inProgress({ homeScore: 2 });
const season = TestFixtures.seasons.current();
```

**Fixture Directory Structure:**
```
tests/fixtures/
├── index.ts          // Main exports and utilities
├── players.ts        // Player data factories
├── games.ts          // Game state factories
├── seasons.ts        // Season management data
├── tournaments.ts    // Tournament data
├── settings.ts       // App settings data
└── errors.ts         // Error scenarios and edge cases
```

**Fixture Factory Patterns:**

**1. Domain-Specific Factories**
```typescript
// Player fixtures with realistic positioning
const goalkeeper = TestFixtures.players.goalkeeper();
const defender = TestFixtures.players.defender({ name: 'John Doe' });
const fullTeam = TestFixtures.players.fullTeam({ count: 11, formation: '4-3-3' });

// Game state fixtures with proper progression
const newGame = TestFixtures.games.newGame({ teamName: 'FC Test' });
const inProgress = TestFixtures.games.inProgress({ homeScore: 1 });
const completed = TestFixtures.games.completed({ homeScore: 2, awayScore: 1 });
```

**2. Scenario-Based Collections**
```typescript
// Pre-configured realistic scenarios
const derbyMatch = TestFixtures.games.scenarios.derbyMatch();
const cupFinal = TestFixtures.games.scenarios.cupFinal();
const trainingMatch = TestFixtures.games.scenarios.trainingMatch();

// Player collections for different needs
const startingEleven = TestFixtures.players.collections.startingEleven();
const fullSquad = TestFixtures.players.collections.fullSquad();
const quickTest = TestFixtures.players.collections.quickTest();
```

**3. Edge Cases and Error Testing**
```typescript
// Edge cases for boundary testing
const longName = TestFixtures.players.edgeCases.longName();
const maxScore = TestFixtures.games.edgeCases.maxScore();
const noPlayers = TestFixtures.games.edgeCases.noPlayers();

// Error scenarios for robust testing
const quotaError = TestFixtures.errors.storage.quotaExceeded();
const networkTimeout = TestFixtures.errors.network.timeout();
const invalidData = TestFixtures.errors.validation.invalidPlayer();
```

**Test Data Principles:**

**Deterministic Generation:**
- Use predictable data patterns instead of random values
- Implement consistent ID generation with `TestIdGenerator`
- Ensure test reliability through reproducible data

**Memory Efficiency:**
- Create data on-demand rather than pre-generating large datasets
- Use factory functions instead of static objects
- Implement proper cleanup in fixtures

**Realistic but Controlled:**
- Provide realistic data that reflects real application usage
- Include edge cases and boundary conditions
- Support easy customization through overrides pattern

**Type Safety:**
- Full TypeScript support with proper interfaces
- Generic factory base classes for consistency
- IDE autocompletion for all fixture methods

**Test Data Anti-Patterns to Avoid:**

```typescript
// ❌ Scattered inline data
const player = { id: '123', name: 'Test', jerseyNumber: '10' };

// ❌ Random data that breaks tests
const score = Math.floor(Math.random() * 10);

// ❌ Hardcoded arrays in multiple files
const players = [{ id: '1' }, { id: '2' }, { id: '3' }];

// ❌ No cleanup or resource management
const largeDataset = Array.from({ length: 10000 }, () => createPlayer());
```

**Fixture Usage Guidelines:**

**1. Import Pattern:**
```typescript
// Single domain import
import { TestFixtures } from '../fixtures';
const { players, games } = TestFixtures;

// Direct imports for specific needs
import * as PlayerFixtures from '../fixtures/players';
import * as GameFixtures from '../fixtures/games';
```

**2. Test Structure:**
```typescript
describe('Component Tests', () => {
  // Use realistic scenarios for integration tests
  const gameScenario = TestFixtures.utils.createCompleteGameScenario({
    teamSize: 11,
    gameStatus: 'inProgress',
    includeEvents: true
  });

  // Use minimal data for unit tests
  const minimalPlayer = TestFixtures.players.fieldPlayer({ name: 'Test' });
});
```

**3. Performance Testing:**
```typescript
// Use performance-specific fixtures for large datasets
const performanceData = TestFixtures.utils.createPerformanceTestData('large');
const migrationData = TestFixtures.utils.createMigrationTestData(1000);
```

**Benefits of Centralized Test Data:**
- **Consistency**: Same data patterns across all tests
- **Maintainability**: Single place to update test data structures
- **Discoverability**: Easy to find and reuse existing test scenarios
- **Type Safety**: Full IntelliSense support and compile-time checking
- **Performance**: Memory-efficient on-demand data generation
- **Reliability**: Deterministic data prevents flaky tests due to randomness

## Git and Version Control Rules

### Critical Git Guidelines

**NEVER COMMIT OR PUSH** unless explicitly requested by the user.

**Always wait for explicit permission before:**
- Running `git add`
- Running `git commit`
- Running `git push`
- Creating or modifying branches
- Making any git operations that change repository state

**The user controls when changes are committed:**
- Complete your work and verify it functions correctly
- Inform the user when work is ready for commit
- Wait for their explicit instruction to commit/push
- Let them review changes before they go into version control

**Exception:** Only commit/push immediately if the user specifically requests it in their message (e.g., "fix this and commit it", "push this change").

## Vercel Build & ESLint Rules

### Critical Build Guidelines

**ALWAYS ensure code passes Vercel build requirements** by following these patterns to avoid common build failures:

### Common ESLint/TypeScript Issues and Fixes

1. **@typescript-eslint/no-require-imports**
   ```typescript
   // ❌ Forbidden in build:
   const fs = require('fs');
   const path = require('path');

   // ✅ Correct approach:
   const fs = await import('fs');
   const path = await import('path');
   // or
   import fs from 'fs';
   import path from 'path';
   ```

2. **@typescript-eslint/no-explicit-any**
   ```typescript
   // ❌ Forbidden in build:
   delete (window as any).location;
   (window as any).location = { href: '/' };

   // ✅ Correct approach:
   delete (window as unknown as { location: unknown }).location;
   (window as unknown as { location: { href: string } }).location = { href: '/' };
   ```

3. **@typescript-eslint/no-unused-vars**
   ```typescript
   // ❌ Will fail build:
   function beforeSend(event, hint) { return event; }

   // ✅ Correct approach:
   function beforeSend(event) { return event; }
   // or if parameter is needed for signature:
   function beforeSend(event, _hint) { return event; }
   ```

### Prevention Checklist

**Before committing any code, verify:**

1. **Run the build locally**: `npm run build` must pass without errors
2. **Check linting**: `npm run lint` must pass without errors
3. **Use TypeScript properly**:
   - No `any` types (use `unknown` with type assertions)
   - No `require()` imports (use ES6 imports or dynamic imports)
   - No unused variables/parameters
   - Proper type annotations for complex objects

4. **Test file patterns**:
   - Use ES6 imports for Node.js modules in tests
   - Use proper TypeScript assertions instead of `any`
   - Mock browser APIs with proper typing
   - Use dynamic imports for Node.js-specific operations in test files

5. **Common fixes**:
   - Replace `require()` with `import` or `await import()`
   - Replace `any` with `unknown` + type assertions
   - Add underscore prefix to unused parameters (`_param`)
   - Use proper interface definitions for complex types

### Build Environment Differences

**Important**: Code that works in development may fail in Vercel builds due to:
- Stricter ESLint rules in production builds
- Different TypeScript compiler settings
- Tree-shaking and optimization differences
- Static analysis tools being more aggressive

**Always test the production build** before pushing to ensure compatibility.

## Environment Variables

### Required Production Environment Variables
- `NEXT_PUBLIC_SENTRY_DSN` - Sentry Data Source Name for error reporting (client-side)
- `SENTRY_AUTH_TOKEN` - Sentry authentication token for build-time source map uploads (server-side)

### Optional Environment Variables
- `NEXT_PUBLIC_SENTRY_FORCE_ENABLE` - Force enable Sentry in development mode (default: false)
- `SENTRY_ORG` - Sentry organization name for build configuration
- `SENTRY_PROJECT` - Sentry project name for build configuration
- `ANALYZE` - Set to `true` to enable bundle analysis during build

### Security Configuration
- All client-side environment variables (prefixed with `NEXT_PUBLIC_`) are validated for secret exposure
- Server-side secrets should never use the `NEXT_PUBLIC_` prefix
- Environment validation runs automatically during build and startup
- CSP violations are automatically reported to `/api/csp-report` endpoint
- Always investigate throughly and after implemeting anything (feature/fix), always review what you have done throughly and professionally to find the most perfect solution to everything. We do not want quick and dirty implementation unless explicitly asked so
- always be prfessional and factual. Do not try to overly please me and defend quality and best bractises even if that would mean disagreeing with my a bit
- always make sure eslint passes before commits and psuhes<|MERGE_RESOLUTION|>--- conflicted
+++ resolved
@@ -57,16 +57,6 @@
 - Seasons and tournaments (`src/utils/seasons.ts`, `src/utils/tournaments.ts`)
 - App settings (`src/utils/appSettings.ts`)
 
-<<<<<<< HEAD
-**IndexedDB Migration System**: Enterprise-grade migration control with pause/resume/cancel functionality:
-- `src/utils/migrationControlManager.ts` - Core migration control logic with statistical estimation
-- `src/hooks/useMigrationControl.ts` - React hook for UI integration with memory leak prevention
-- `src/utils/migrationMutex.ts` - Tab coordination and locking mechanism with heartbeat
-- `src/utils/checksumUtils.ts` - Data integrity verification with SHA-256 checksums
-- `src/utils/indexedDbMigrationEnhanced.ts` - Enhanced orchestrator with comprehensive error recovery
-- `src/utils/indexedDbMigrationMemoryOptimized.ts` - Memory-optimized orchestrator with progressive loading
-- Comprehensive test coverage with 518+ test cases covering edge cases and error scenarios
-=======
 **IndexedDB Migration System** ✅ **SIMPLIFIED**: Pragmatic localStorage → IndexedDB migration for small-scale deployments:
 - ✅ `src/utils/migration.ts` - Core migration logic with essential features only (~300 lines)
 - ✅ `src/utils/migration.test.ts` - Focused test coverage for essential functionality (11 tests)
@@ -74,7 +64,6 @@
 - ✅ **Removed**: Enterprise features (background processing, memory management, cross-tab coordination, pause/resume)
 - ✅ **Maintained**: Essential features (data transfer, error handling, progress tracking, rollback capability)
 - ✅ **Status**: Production-ready for 1-3 user deployments with appropriate complexity level
->>>>>>> 6e033d7d
 
 **Logging**: Centralized logging system with environment-aware behavior:
 - `src/utils/logger.ts` - Type-safe logger utility with development/production modes
